from collections import defaultdict
from datetime import datetime, timedelta
from itertools import cycle
from multiprocessing import Queue, Process
from Queue import Empty
import logging
import sys

from kafka.common import ProduceRequest
from kafka.common import FailedPayloadsException
from kafka.protocol import create_message
from kafka.partitioner import HashedPartitioner

log = logging.getLogger("kafka")

BATCH_SEND_DEFAULT_INTERVAL = 20
BATCH_SEND_MSG_COUNT = 20

STOP_ASYNC_PRODUCER = -1


def _send_upstream(topic, queue, client, batch_time, batch_size,
                   req_acks, ack_timeout):
    """
    Listen on the queue for a specified number of messages or till
    a specified timeout and send them upstream to the brokers in one
    request

    NOTE: Ideally, this should have been a method inside the Producer
    class. However, multiprocessing module has issues in windows. The
    functionality breaks unless this function is kept outside of a class
    """
    stop = False
    client.reinit()

    while not stop:
        timeout = batch_time
        count = batch_size
        send_at = datetime.now() + timedelta(seconds=timeout)
        msgset = defaultdict(list)

        # Keep fetching till we gather enough messages or a
        # timeout is reached
        while count > 0 and timeout >= 0:
            try:
                partition, msg = queue.get(timeout=timeout)
            except Empty:
                break

            # Check if the controller has requested us to stop
            if partition == STOP_ASYNC_PRODUCER:
                stop = True
                break

            # Adjust the timeout to match the remaining period
            count -= 1
            timeout = (send_at - datetime.now()).total_seconds()
            msgset[partition].append(msg)

        # Send collected requests upstream
        reqs = []
        for partition, messages in msgset.items():
            req = ProduceRequest(topic, partition, messages)
            reqs.append(req)

        try:
            client.send_produce_request(reqs,
                                        acks=req_acks,
                                        timeout=ack_timeout)
        except Exception as exp:
            log.error("Error sending message", exc_info=sys.exc_info())


class Producer(object):
    """
    Base class to be used by producers

    Params:
    client - The Kafka client instance to use
    topic - The topic for sending messages to
    async - If set to true, the messages are sent asynchronously via another
            thread (process). We will not wait for a response to these
    req_acks - A value indicating the acknowledgements that the server must
               receive before responding to the request
    ack_timeout - Value (in milliseconds) indicating a timeout for waiting
                  for an acknowledgement
    batch_send - If True, messages are send in batches
    batch_send_every_n - If set, messages are send in batches of this size
    batch_send_every_t - If set, messages are send after this timeout
    """

    ACK_NOT_REQUIRED = 0            # No ack is required
    ACK_AFTER_LOCAL_WRITE = 1       # Send response after it is written to log
    ACK_AFTER_CLUSTER_COMMIT = -1   # Send response after data is committed

    DEFAULT_ACK_TIMEOUT = 1000

    def __init__(self, client, async=False,
                 req_acks=ACK_AFTER_LOCAL_WRITE,
                 ack_timeout=DEFAULT_ACK_TIMEOUT,
                 batch_send=False,
                 batch_send_every_n=BATCH_SEND_MSG_COUNT,
                 batch_send_every_t=BATCH_SEND_DEFAULT_INTERVAL):

        if batch_send:
            async = True
            assert batch_send_every_n > 0
            assert batch_send_every_t > 0
        else:
            batch_send_every_n = 1
            batch_send_every_t = 3600

        self.client = client
        self.async = async
        self.req_acks = req_acks
        self.ack_timeout = ack_timeout

        if self.async:
            self.queue = Queue()  # Messages are sent through this queue
            self.proc = Process(target=_send_upstream,
                                args=(self.topic,
                                      self.queue,
                                      self.client.copy(),
                                      batch_send_every_t,
                                      batch_send_every_n,
                                      self.req_acks,
                                      self.ack_timeout))

            # Process will die if main thread exits
            self.proc.daemon = True
            self.proc.start()

<<<<<<< HEAD
=======
    def _send_upstream(self, queue):
        """
        Listen on the queue for a specified number of messages or till
        a specified timeout and send them upstream to the brokers in one
        request
        """
        stop = False

        while not stop:
            timeout = self.batch_time
            send_at = datetime.now() + timedelta(seconds=timeout)
            count = self.batch_size
            msgset = defaultdict(list)

            # Keep fetching till we gather enough messages or a
            # timeout is reached
            while count > 0 and timeout >= 0:
                try:
                    partition, msg = queue.get(timeout=timeout)
                except Empty:
                    break

                # Check if the controller has requested us to stop
                if partition == STOP_ASYNC_PRODUCER:
                    stop = True
                    break

                # Adjust the timeout to match the remaining period
                count -= 1
                timeout = (send_at - datetime.now()).total_seconds()
                msgset[partition].append(msg)

            # Send collected requests upstream
            reqs = []
            for partition, messages in msgset.items():
                req = ProduceRequest(self.topic, partition, messages)
                reqs.append(req)

            try:
                self.client.send_produce_request(reqs, acks=self.req_acks,
                                                 timeout=self.ack_timeout)
            except Exception:
                log.exception("Unable to send message")

>>>>>>> eb2c1735
    def send_messages(self, partition, *msg):
        """
        Helper method to send produce requests
        """
        if self.async:
            for m in msg:
                self.queue.put((partition, create_message(m)))
            resp = []
        else:
            messages = [create_message(m) for m in msg]
            req = ProduceRequest(self.topic, partition, messages)
            try:
                resp = self.client.send_produce_request([req], acks=self.req_acks,
                                                        timeout=self.ack_timeout)
            except Exception as e:
                log.exception("Unable to send messages")
                raise e
        return resp

    def stop(self, timeout=1):
        """
        Stop the producer. Optionally wait for the specified timeout before
        forcefully cleaning up.
        """
        if self.async:
            self.queue.put((STOP_ASYNC_PRODUCER, None))
            self.proc.join(timeout)

            if self.proc.is_alive():
                self.proc.terminate()


class SimpleProducer(Producer):
    """
    A simple, round-robbin producer. Each message goes to exactly one partition

    Params:
    client - The Kafka client instance to use
    topic - The topic for sending messages to
    async - If True, the messages are sent asynchronously via another
            thread (process). We will not wait for a response to these
    req_acks - A value indicating the acknowledgements that the server must
               receive before responding to the request
    ack_timeout - Value (in milliseconds) indicating a timeout for waiting
                  for an acknowledgement
    batch_send - If True, messages are send in batches
    batch_send_every_n - If set, messages are send in batches of this size
    batch_send_every_t - If set, messages are send after this timeout
    """
    def __init__(self, client, topic, async=False,
                 req_acks=Producer.ACK_AFTER_LOCAL_WRITE,
                 ack_timeout=Producer.DEFAULT_ACK_TIMEOUT,
                 batch_send=False,
                 batch_send_every_n=BATCH_SEND_MSG_COUNT,
                 batch_send_every_t=BATCH_SEND_DEFAULT_INTERVAL):
        self.topic = topic
        client._load_metadata_for_topics(topic)
        self.next_partition = cycle(client.topic_partitions[topic])

        super(SimpleProducer, self).__init__(client, async, req_acks,
                                             ack_timeout, batch_send,
                                             batch_send_every_n,
                                             batch_send_every_t)

    def send_messages(self, *msg):
        partition = self.next_partition.next()
        return super(SimpleProducer, self).send_messages(partition, *msg)


class KeyedProducer(Producer):
    """
    A producer which distributes messages to partitions based on the key

    Args:
    client - The kafka client instance
    topic - The kafka topic to send messages to
    partitioner - A partitioner class that will be used to get the partition
        to send the message to. Must be derived from Partitioner
    async - If True, the messages are sent asynchronously via another
            thread (process). We will not wait for a response to these
    ack_timeout - Value (in milliseconds) indicating a timeout for waiting
                  for an acknowledgement
    batch_send - If True, messages are send in batches
    batch_send_every_n - If set, messages are send in batches of this size
    batch_send_every_t - If set, messages are send after this timeout
    """
    def __init__(self, client, topic, partitioner=None, async=False,
                 req_acks=Producer.ACK_AFTER_LOCAL_WRITE,
                 ack_timeout=Producer.DEFAULT_ACK_TIMEOUT,
                 batch_send=False,
                 batch_send_every_n=BATCH_SEND_MSG_COUNT,
                 batch_send_every_t=BATCH_SEND_DEFAULT_INTERVAL):
        self.topic = topic
        client._load_metadata_for_topics(topic)

        if not partitioner:
            partitioner = HashedPartitioner

        self.partitioner = partitioner(client.topic_partitions[topic])

        super(KeyedProducer, self).__init__(client, async, req_acks,
                                            ack_timeout, batch_send,
                                            batch_send_every_n,
                                            batch_send_every_t)

    def send(self, key, msg):
        partitions = self.client.topic_partitions[self.topic]
        partition = self.partitioner.partition(key, partitions)
        return self.send_messages(partition, msg)<|MERGE_RESOLUTION|>--- conflicted
+++ resolved
@@ -68,7 +68,7 @@
                                         acks=req_acks,
                                         timeout=ack_timeout)
         except Exception as exp:
-            log.error("Error sending message", exc_info=sys.exc_info())
+            log.exception("Unable to send message")
 
 
 class Producer(object):
@@ -130,53 +130,6 @@
             self.proc.daemon = True
             self.proc.start()
 
-<<<<<<< HEAD
-=======
-    def _send_upstream(self, queue):
-        """
-        Listen on the queue for a specified number of messages or till
-        a specified timeout and send them upstream to the brokers in one
-        request
-        """
-        stop = False
-
-        while not stop:
-            timeout = self.batch_time
-            send_at = datetime.now() + timedelta(seconds=timeout)
-            count = self.batch_size
-            msgset = defaultdict(list)
-
-            # Keep fetching till we gather enough messages or a
-            # timeout is reached
-            while count > 0 and timeout >= 0:
-                try:
-                    partition, msg = queue.get(timeout=timeout)
-                except Empty:
-                    break
-
-                # Check if the controller has requested us to stop
-                if partition == STOP_ASYNC_PRODUCER:
-                    stop = True
-                    break
-
-                # Adjust the timeout to match the remaining period
-                count -= 1
-                timeout = (send_at - datetime.now()).total_seconds()
-                msgset[partition].append(msg)
-
-            # Send collected requests upstream
-            reqs = []
-            for partition, messages in msgset.items():
-                req = ProduceRequest(self.topic, partition, messages)
-                reqs.append(req)
-
-            try:
-                self.client.send_produce_request(reqs, acks=self.req_acks,
-                                                 timeout=self.ack_timeout)
-            except Exception:
-                log.exception("Unable to send message")
-
->>>>>>> eb2c1735
     def send_messages(self, partition, *msg):
         """
         Helper method to send produce requests
