--- conflicted
+++ resolved
@@ -5,11 +5,7 @@
 protocol as well as broker-aware request routing. Gzip and Snappy compression
 is also supported for message sets.
 
-<<<<<<< HEAD
-Compatible with Apache Kafka 0.7x. Tested against 0.8
-=======
-Compatible with Apache Kafka 0.8.1
->>>>>>> bff6cae8
+Compatible with Apache Kafka 0.8.0
 
 http://kafka.apache.org/
 
@@ -19,11 +15,8 @@
 
 # Status
 
-<<<<<<< HEAD
-Current version is 0.2-alpha. This version is under development, APIs are subject to change
-=======
 I'm following the version numbers of Kafka, plus one number to indicate the 
-version of this project. The current version is 0.8.1-1. This version is under
+version of this project. The current version is 0.8.0-1. This version is under
 development, APIs are subject to change.
 
 # Usage
@@ -63,7 +56,6 @@
 resps[0].error      # 0 (hopefully)
 resps[0].offset     # offset of the first message sent in this request
 ```
->>>>>>> bff6cae8
 
 # Install
 
@@ -136,51 +128,8 @@
 Next start up a ZooKeeper server on localhost:2181
 
 ```shell
-<<<<<<< HEAD
-python -m test.integration
-```
-
-# Usage
-
-## High level
-
-```python
-from kafka.client import KafkaClient
-from kafka.consumer import SimpleConsumer
-from kafka.producer import SimpleProducer
-
-kafka = KafkaClient("localhost", 9092)
-
-producer = SimpleProducer(kafka, "my-topic")
-producer.send_messages("some message")
-producer.send_messages("this method", "is variadic")
-
-consumer = SimpleConsumer(kafka, "my-group", "my-topic")
-for message in consumer:
-    print(message)
-
-kafka.close()
-```
-
-## Low level
-
-```python
-from kafka.client import KafkaClient
-kafka = KafkaClient("localhost", 9092)
-req = ProduceRequest(topic="my-topic", partition=1,
-    messages=[KafkaProdocol.encode_message("some message")])
-resps = kafka.send_produce_request(payloads=[req], fail_on_error=True)
-kafka.close()
-
-resps[0].topic      # "my-topic"
-resps[0].partition  # 1
-resps[0].error      # 0 (hopefully)
-resps[0].offset     # offset of the first message sent in this request
-```
-=======
 /opt/zookeeper/bin/zkServer.sh start
 ```
 
 This will actually start up real Kafka brokers and send messages in using the
-client.
->>>>>>> bff6cae8
+client.